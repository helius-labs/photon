--- conflicted
+++ resolved
@@ -7,11 +7,7 @@
 publish = true
 readme = "README.md"
 repository = "https://github.com/helius-labs/photon"
-<<<<<<< HEAD
-version = "0.10.0"
-=======
-version = "0.11.0"
->>>>>>> 7014d801
+version = "0.12.0"
 
 [[bin]]
 name = "photon"
