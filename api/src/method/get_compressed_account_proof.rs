--- conflicted
+++ resolved
@@ -186,18 +186,11 @@
     // And the proof size should match the tree depth, minus one value (root hash).
     assert_eq!(proof.len(), required_node_indices.len() - 1);
 
-<<<<<<< HEAD
-    // The first two values in the proof correspond to node 13 and 7, respectively. Neither
-    assert_eq!(proof[0], Hash::from(vec![0; 32]));
-    assert_eq!(proof[1], Hash::from(vec![0; 32]));
-    assert_eq!(proof[2], Hash::from(node_2.hash));
-=======
     // The first two values in the proof correspond to node 13 and 7, respectively.
     // Neither have an indexed node in the DB, and should be replaced with an empty hash.
     //
     // The last value corresponds to node 2 which was indexed in the DB.
-    assert_eq!(proof[0], bs58::encode(vec![0; 32]).into_string());
-    assert_eq!(proof[1], bs58::encode(vec![0; 32]).into_string());
-    assert_eq!(proof[2], bs58::encode(node_2.hash).into_string());
->>>>>>> cf36965e
+    assert_eq!(proof[0], Hash::from(vec![0; 32]));
+    assert_eq!(proof[1], Hash::from(vec![0; 32]));
+    assert_eq!(proof[2], Hash::from(node_2.hash));
 }