--- conflicted
+++ resolved
@@ -253,19 +253,18 @@
         .await
     }
 
-<<<<<<< HEAD
     pub async fn get_validity_proof(
         &self,
         request: HashList,
     ) -> Result<CompressedProofWithContext, PhotonApiError> {
         get_validity_proof(self.db_conn.as_ref(), request).await
-=======
+    }
+
     pub async fn get_latest_compression_signatures(
         &self,
         request: GetLatestCompressionSignaturesRequest,
     ) -> Result<GetPaginatedSignaturesResponse, PhotonApiError> {
         get_latest_compression_signatures(self.db_conn.as_ref(), request).await
->>>>>>> 8d429a0c
     }
 
     pub fn method_api_specs() -> Vec<OpenApiSpec> {
